#!/usr/bin/env python
# -*- coding: utf-8 -*-

import logging
logger = logging.getLogger(__name__)
logger.debug("%s loaded", __name__)

import datetime

from AbstractBaseClass import SipphoneAbstractBaseClass
import linphone as lin

from doorpi import DoorPi
from linphone_lib.CallBacks import LinphoneCallbacks
from linphone_lib.Player import LinphonePlayer
from linphone_lib.Recorder import LinphoneRecorder
from media.CreateDialTone import generate_dial_tone

SIPPHONE_SECTION = 'SIP-Phone'
conf = DoorPi().config

def log_handler(level, msg):
    if "pylinphone_Core_instance_method_iterate" in msg: return
    if "pylinphone_Core_get_current_call" in msg: return
    if "pylinphone_Call_from_native_ptr" in msg: return
    if ": keep alive sent to [" in msg: return
    method = getattr(logger, level)
    method(msg)

if logger.getEffectiveLevel() <= 5: lin.set_log_handler(log_handler)

def get(*args, **kwargs): return LinPhone(*args, **kwargs)
class LinPhone(SipphoneAbstractBaseClass):

    @property
    def name(self): return 'linphone wrapper'

    @property
    def lib(self): return self.__Lib
    @property
    def core(self): return self.__Lib

    @property
    def recorder(self): return self.__recorder
    __recorder = None

    @property
    def player(self): return self.__player
    __player = None

    @property
    def current_call(self): return self.core.current_call

    @property
    def video_devices(self):
        try:
            all_devices = []
            for video_device in self.core.video_devices:
                all_devices.append({
                  'name':       video_device
                })
            return all_devices
        except Exception:
            return []

    @property
    def sound_devices(self):
        try:
            all_devices = []
            for sound_device in self.core.sound_devices:
                all_devices.append({
                  'name':       sound_device,
                  'capture':    self.core.sound_device_can_capture(sound_device),
                  'record':     self.core.sound_device_can_playback(sound_device)
                })
            return all_devices
        except Exception as exp:
            logger.exception(exp)
            return []

    def _create_payload_enum(self, payloads):

        try:
            all_codecs = []
            for codec in payloads:
                all_codecs.append({
                    'name':         codec.mime_type,
                    'channels':     codec.channels,
                    'bitrate':      codec.normal_bitrate,
                    'enable':       self.core.payload_type_enabled(codec)
                })
            return all_codecs
        except Exception as exp:
            logger.exception(exp)
            return []

    @property
    def video_codecs(self):
        return self._create_payload_enum(self.core.video_codecs)

    @property
    def sound_codecs(self):
        return self._create_payload_enum(self.core.audio_codecs)

    @property
    def current_call_duration(self):
        if not self.current_call: return 0
        diff_start_and_now = datetime.datetime.utcnow() - self.__current_call_start_datetime
        return diff_start_and_now.total_seconds()

    @property
    def current_call_dump(self):
        try:
            return {
                'direction':        'incoming' if self.current_call.dir == 0 else 'outgoing',
                'remote_uri':       self.current_call.remote_address_as_string,
                'total_time':       self.current_call_duration,
                'level_incoming':   self.current_call.record_volume,
                'level_outgoing':   self.current_call.play_volume,
                'camera':           self.current_call.camera_enabled
            }
        except Exception:
            return {}

    #TODO: Datetime from linphone CallLog.start_date is more then 30 sec different to python datetime.utcnow()?
    __current_call_start_datetime = datetime.datetime.utcnow()

    @property
    def base_config(self):
        params = self.core.create_call_params(None)
        params.record_file = self.recorder.parsed_record_filename
        params.video_enabled = True
        return params

    def reset_call_start_datetime(self):
        self.__current_call_start_datetime = datetime.datetime.utcnow()
        logger.debug('reset current call start datetime to %s', self.__current_call_start_datetime)
        return self.__current_call_start_datetime

    def __init__(self, whitelist = list(), *args, **kwargs):
        logger.debug("__init__")

        DoorPi().event_handler.register_action('OnShutdown', self.destroy)

        DoorPi().event_handler.register_event('OnSipPhoneCreate', __name__)
        DoorPi().event_handler.register_event('OnSipPhoneStart', __name__)
        DoorPi().event_handler.register_event('OnSipPhoneDestroy', __name__)

        DoorPi().event_handler.register_event('OnSipPhoneRecorderCreate', __name__)
        DoorPi().event_handler.register_event('OnSipPhoneRecorderDestroy', __name__)

        DoorPi().event_handler.register_event('OnSipPhoneMakeCall', __name__)
        DoorPi().event_handler.register_event('AfterSipPhoneMakeCall', __name__)
        
        DoorPi().event_handler.register_event('OnSipPhoneCallTimeoutNoResponse', __name__)
        DoorPi().event_handler.register_event('OnSipPhoneCallTimeoutMaxCalltime', __name__)

        DoorPi().event_handler.register_event('OnPlayerCreated', __name__)

        #http://pythonhosted.org/linphone/api_reference.html#linphone.Core.new
        self.callback = LinphoneCallbacks()
        config_path = None
        factory_config_path = None
        self.__Lib = lin.Core.new(
            self.callback.used_callbacks,
            config_path,
            factory_config_path
        )
        self.core.primary_contact = '%s <sip:doorpi@127.0.0.1>'%conf.get(SIPPHONE_SECTION, "identity", 'DoorPi')

    def start(self):
        DoorPi().event_handler('OnSipPhoneCreate', __name__)
        self.core.max_calls = conf.get_int(SIPPHONE_SECTION, 'ua.max_calls', 2)
        self.core.echo_cancellation_enabled = conf.get_bool(SIPPHONE_SECTION, 'echo_cancellation_enabled', False)

        self.core.video_display_enabled = conf.get_bool(SIPPHONE_SECTION, 'video_display_enabled', False)
        self.core.stun_server = conf.get(SIPPHONE_SECTION, 'stun_server', '')
        firewall_policy = conf.get(SIPPHONE_SECTION, 'FirewallPolicy', 'PolicyNoFirewall')
        if firewall_policy == "PolicyNoFirewall": self.core.firewall_policy = lin.FirewallPolicy.PolicyNoFirewall
        elif firewall_policy == "PolicyUseNatAddress": self.core.firewall_policy = lin.FirewallPolicy.PolicyUseNatAddress
        elif firewall_policy == "PolicyUseStun": self.core.firewall_policy = lin.FirewallPolicy.PolicyUseStun
        elif firewall_policy == "PolicyUseIce": self.core.firewall_policy = lin.FirewallPolicy.PolicyUseIce
        elif firewall_policy == "PolicyUseUpnp": self.core.firewall_policy = lin.FirewallPolicy.PolicyUseUpnp
        else: self.core.firewall_policy = lin.FirewallPolicy.PolicyNoFirewall

        #http://pythonhosted.org/linphone/api_reference.html#linphone.Core.in_call_timeout
        #After this timeout period, the call is automatically hangup.
        self.core.in_call_timeout = conf.get_int(SIPPHONE_SECTION, 'max_call_time', 120)
        #http://pythonhosted.org/linphone/api_reference.html#linphone.Core.inc_timeout
        #If an incoming call isn’t answered for this timeout period, it is automatically declined.
        self.core.inc_timeout = conf.get_int(SIPPHONE_SECTION, 'call_timeout', 15)

        self.__player = LinphonePlayer()
        self.core.ringback = self.player.player_filename
        self.__recorder = LinphoneRecorder()

<<<<<<< HEAD
        self.core.capture_device = conf.get(SIPPHONE_SECTION, 'capture_device', '')
        self.core.playback_device = conf.get(SIPPHONE_SECTION, 'playback_device', '')
        if len(self.core.sound_devices) == 0:
            logger.warning('no audio devices available')
=======
        # e.g. 'V4L2: /dev/video0'
        camera = conf.get(SIPPHONE_SECTION, 'video_device', '')
        if len(camera):
            self.core.video_capture_enabled = True
            self.core.video_device = camera
            self.core.preferred_video_size_by_name = conf.get(SIPPHONE_SECTION, 'video_size', '')
>>>>>>> 901ddb7d
        else:
            logger.info("founded %s possible sounddevices:", len(self.core.sound_devices))
            logger.debug("|rec|play| name")
            logger.debug("------------------------------------")
            for sound_device in self.core.sound_devices:
                logger.debug("| %s | %s  | %s",
                    'X' if self.core.sound_device_can_capture(sound_device) else 'O',
                    'X' if self.core.sound_device_can_playback(sound_device) else 'O',
                    sound_device
                )
            logger.debug("------------------------------------")
            logger.debug("used capture_device: %s", self.core.capture_device)
            logger.debug("used playback_device: %s", self.core.playback_device)

        # Only enable PCMU and PCMA audio codecs by default
        config_audio_codecs = conf.get_list(SIPPHONE_SECTION, 'audio_codecs', 'PCMA,PCMU')
        for codec in self.core.audio_codecs:
            if codec.mime_type in config_audio_codecs:
                logger.debug('enable audio codec %s', codec.mime_type)
                self.core.enable_payload_type(codec, True)
            else:
                logger.debug('disable audio codec %s', codec.mime_type)
                self.core.enable_payload_type(codec, False)

        config_camera = conf.get(SIPPHONE_SECTION, 'video_device', '')
        if len(self.core.video_devices) == 0:
            self.core.video_capture_enabled = False
            logger.warning('no video devices available')
        else:
            logger.info("founded %s possible videodevices:", len(self.core.video_devices))
            logger.debug("| name")
            logger.debug("------------------------------------")
            for video_device in self.core.video_devices:
                logger.debug("| %s ", video_device)
            logger.debug("------------------------------------")
            if config_camera not in self.core.video_devices:
                logger.warning('camera "%s" from config does not exists in possible video devices.', config_camera)
                logger.debug('switch to first possible video device "%s"', self.core.video_devices[0])
                config_camera = self.core.video_devices[0]

            self.core.video_capture_enabled = True
            self.core.video_device = config_camera
            logger.debug("used video_device: %s", self.core.video_device)

        # Only enable VP8 video codec
        config_video_codecs = conf.get_list(SIPPHONE_SECTION, 'video_codecs', 'VP8')
        for codec in self.core.video_codecs:
            if codec.mime_type in config_video_codecs and self.core.video_capture_enabled:
                logger.debug('enable video codec %s', codec.mime_type)
                self.core.enable_payload_type(codec, True)
            else:
                logger.debug('disable video codec %s', codec.mime_type)
                self.core.enable_payload_type(codec, False)

        # Configure the SIP account
        server = conf.get(SIPPHONE_SECTION, "server")
        username = conf.get(SIPPHONE_SECTION, "username")
        password = conf.get(SIPPHONE_SECTION, "password", username)
        realm = conf.get(SIPPHONE_SECTION, "realm", server)
        if server and username and password:
            logger.info('using DoorPi with SIP-Server')
            proxy_cfg = self.core.create_proxy_config()
            proxy_cfg.identity = "%s <sip:%s@%s>"%(conf.get(SIPPHONE_SECTION, "identity", 'DoorPi'), username, server)
            proxy_cfg.server_addr = "sip:%s"%server
            proxy_cfg.register_enabled = True
            self.core.add_proxy_config(proxy_cfg)
            self.core.default_proxy_config = proxy_cfg
            auth_info = self.core.create_auth_info(username, None, password, None, None, realm)
            self.core.add_auth_info(auth_info)
        else:
            logger.info('using DoorPi without SIP-Server? Okay...')
            proxy_cfg = self.core.create_proxy_config()
            proxy_cfg.register_enabled = False
            self.core.add_proxy_config(proxy_cfg)
            self.core.default_proxy_config = proxy_cfg
            logger.debug('%s',self.core.proxy_config_list)

        DoorPi().event_handler.register_action(
            event_name      = 'OnTimeTickRealtime',
            action_object   = 'pjsip_handle_events:50'
        )

        logger.debug("start successfully")

    def destroy(self):
        logger.debug("destroy")
        self.core.terminate_all_calls()
        DoorPi().event_handler.fire_event_synchron('OnSipPhoneDestroy', __name__)
        DoorPi().event_handler.unregister_source(__name__, True)
        return

    def self_check(self, *args, **kwargs):
        if not self.core: return

        self.core.iterate()

        if not self.current_call: return

        if self.current_call.state < lin.CallState.Connected:
            if self.current_call_duration > self.core.inc_timeout - 0.5:
                logger.info("call timeout - hangup current call after %s seconds (max. %s)", self.current_call_duration, self.core.inc_timeout)
                self.core.terminate_all_calls()
                DoorPi().event_handler('OnSipPhoneCallTimeoutNoResponse', __name__)
        else:
            if int(self.current_call_duration) > self.core.in_call_timeout - 0.5:
                logger.info("max call time reached - hangup current call after %s seconds (max. %s)", self.current_call_duration, self.core.in_call_timeout)
                self.core.terminate_all_calls()
                DoorPi().event_handler('OnSipPhoneCallTimeoutMaxCalltime', __name__)

    def call(self, number):
        logger.debug("call (%s)",str(number))
        if not self.current_call:
            logger.debug('no current call -> start new call')
            self.reset_call_start_datetime()
            self.core.invite_with_params(number, self.base_config)
            DoorPi().event_handler('OnSipPhoneMakeCall', __name__, {'number':number})
        elif number in self.current_call.remote_address.as_string_uri_only():
            if self.current_call_duration <= 2:
                logger.debug("same call %s again while call is running since %s seconds? -> skip",
                             self.core.current_call.remote_address.as_string_uri_only(),
                             self.current_call_duration
                )
            else:
                logger.debug("press twice with call duration > 1 second? Want to hangup current call? OK...")
                self.core.terminate_all_calls()
        else:
            logger.debug("new call needed? hangup old first...")
            self.core.terminate_all_calls()
            self.call(number)

        DoorPi().event_handler('AfterSipPhoneMakeCall', __name__, {'number':number})
        return self.current_call

    def is_admin_number(self, remote_uri):
        return self.callback.is_admin_number(remote_uri)

    def hangup(self):
        if self.current_call:
            logger.debug("Received hangup request, cancelling current call")
            self.core.terminate_call(self.current_call)
        else:
            logger.debug("Ignoring hangup request as there is no ongoing call")<|MERGE_RESOLUTION|>--- conflicted
+++ resolved
@@ -194,19 +194,10 @@
         self.core.ringback = self.player.player_filename
         self.__recorder = LinphoneRecorder()
 
-<<<<<<< HEAD
         self.core.capture_device = conf.get(SIPPHONE_SECTION, 'capture_device', '')
         self.core.playback_device = conf.get(SIPPHONE_SECTION, 'playback_device', '')
         if len(self.core.sound_devices) == 0:
             logger.warning('no audio devices available')
-=======
-        # e.g. 'V4L2: /dev/video0'
-        camera = conf.get(SIPPHONE_SECTION, 'video_device', '')
-        if len(camera):
-            self.core.video_capture_enabled = True
-            self.core.video_device = camera
-            self.core.preferred_video_size_by_name = conf.get(SIPPHONE_SECTION, 'video_size', '')
->>>>>>> 901ddb7d
         else:
             logger.info("founded %s possible sounddevices:", len(self.core.sound_devices))
             logger.debug("|rec|play| name")
@@ -249,6 +240,7 @@
 
             self.core.video_capture_enabled = True
             self.core.video_device = config_camera
+            self.core.preferred_video_size_by_name = conf.get(SIPPHONE_SECTION, 'video_size', '')
             logger.debug("used video_device: %s", self.core.video_device)
 
         # Only enable VP8 video codec
